// Package coinmarketcap Coin Market Cap API client for Go
package coinmarketcap

import (
	"encoding/json"
	"errors"
	"fmt"
	"io/ioutil"
	"net/http"
	"strconv"
	"strings"

	"github.com/anaskhan96/soup"
	"github.com/coincircle/go-coinmarketcap/types"
	"sort"
)

var (
	siteURL               = "https://coinmarketcap.com"
	baseURL               = "https://api.coinmarketcap.com/v2"
	coinGraphURL          = "https://graphs2.coinmarketcap.com/currencies"
	globalMarketGraphURL  = "https://graphs2.coinmarketcap.com/global/marketcap-total"
	altcoinMarketGraphURL = "https://graphs2.coinmarketcap.com/global/marketcap-altcoin"
)

// Interface interface
type Interface interface {
	Listings() ([]*types.Listing, error)
	Tickers(options *TickersOptions) ([]*types.Ticker, error)
	Ticker(options *TickerOptions) (*types.Ticker, error)
	TickerGraph(options *TickerGraphOptions) (*types.TickerGraph, error)
	GlobalMarket(options *GlobalMarketOptions) (*types.GlobalMarket, error)
	GlobalMarketGraph(options *GlobalMarketGraphOptions) (*types.MarketGraph, error)
	GlobalAltcoinMarketGraph(options *GlobalAltcoinMarketGraphOptions) (*types.MarketGraph, error)
	Markets(options *MarketsOptions) ([]*types.Market, error)
	Price(options *PriceOptions) (float64, error)
	CoinID(symbol string) (int, error)
	CoinSlug(symbol string) (string, error)
}

// listingsMedia listings response media
type listingsMedia struct {
	Data []*types.Listing `json:"data"`
}

// Listings gets all coin listings
func Listings() ([]*types.Listing, error) {
	url := fmt.Sprintf("%s/listings", baseURL)
	resp, err := makeReq(url)
	var body listingsMedia
	err = json.Unmarshal(resp, &body)
	if err != nil {
		return nil, err
	}
	return body.Data, nil
}

// TickersOptions options for tickers method
type TickersOptions struct {
	Start   int
	Limit   int
	Convert string
}

// tickerMedia tickers response media
type tickersMedia struct {
	Data map[string]*types.Ticker `json:"data,omitempty"`
	Metadata struct {
		Timestamp int64
		NumCryptoCurrencies int `json:"num_cryptocurrencies,omitempty"`
		Error string `json:",omitempty"`
	}
}

// Tickers gets ticker information on coins
<<<<<<< HEAD
func Tickers(options *TickersOptions) (map[string]*types.Ticker, int, error) {
=======
func Tickers(options *TickersOptions) ([]*types.Ticker, error) {
>>>>>>> 4765d040
	var params []string
	if options.Start >= 0 {
		params = append(params, fmt.Sprintf("start=%v", options.Start))
	}
	if options.Limit >= 0 {
		params = append(params, fmt.Sprintf("limit=%v", options.Limit))
	}
	if options.Convert != "" {
		params = append(params, fmt.Sprintf("convert=%v", options.Convert))
	}
	url := fmt.Sprintf("%s/ticker?%s", baseURL, strings.Join(params, "&"))
	resp, err := makeReq(url)
	var body tickersMedia
	err = json.Unmarshal(resp, &body)
	if err != nil {
		return nil, 0, err
	}
	data := body.Data
	var tickers []*types.Ticker
	for _, v := range data {
		tickers = append(tickers, v)
	}
<<<<<<< HEAD
	if body.Metadata.Error != "" {
		err = errors.New(body.Metadata.Error)
	}
	return tickers, body.Metadata.NumCryptoCurrencies, err
=======
	sort.Slice(tickers, func(i, j int) bool {
		return tickers[i].Rank < tickers[j].Rank
	})

	return tickers, nil
>>>>>>> 4765d040
}

// TickerOptions options for ticker method
type TickerOptions struct {
	Symbol  string
	Convert string
}

type tickerMedia struct {
	Data *types.Ticker `json:"data"`
}

// Ticker gets ticker information about a cryptocurrency
func Ticker(options *TickerOptions) (*types.Ticker, error) {
	var params []string
	if options.Convert != "" {
		params = append(params, fmt.Sprintf("convert=%v", options.Convert))
	}
	id, err := CoinID(options.Symbol)
	if err != nil {
		return nil, err
	}
	url := fmt.Sprintf("%s/ticker/%v?%s", baseURL, id, strings.Join(params, "&"))
	resp, err := makeReq(url)
	if err != nil {
		return nil, err
	}
	var body tickerMedia
	err = json.Unmarshal(resp, &body)
	if err != nil {
		return nil, err
	}
	return body.Data, nil
}

// TickerGraphOptions options for ticker graph
type TickerGraphOptions struct {
	Symbol string
	Start  int64
	End    int64
}

// TickerGraph gets graph data points for a cryptocurrency
func TickerGraph(options *TickerGraphOptions) (*types.TickerGraph, error) {
	slug, err := CoinSlug(options.Symbol)
	if err != nil {
		return nil, err
	}
	url := fmt.Sprintf("%s/%s/%d/%d", coinGraphURL, slug, options.Start*1000, options.End*1000)
	resp, err := makeReq(url)
	if err != nil {
		return nil, err
	}
	var data *types.TickerGraph
	err = json.Unmarshal(resp, &data)
	if err != nil {
		return nil, err
	}
	return data, nil
}

// GlobalMarketOptions options for global data method
type GlobalMarketOptions struct {
	Convert string
}

// globalMedia global data response media
type globalMarketMedia struct {
	Data *types.GlobalMarket `json:"data"`
}

// GlobalMarket gets information about the global market of the cryptocurrencies
func GlobalMarket(options *GlobalMarketOptions) (*types.GlobalMarket, error) {
	var params []string
	if options.Convert != "" {
		params = append(params, fmt.Sprintf("convert=%v", options.Convert))
	}
	url := fmt.Sprintf("%s/global?%s", baseURL, strings.Join(params, "&"))
	resp, err := makeReq(url)
	var body globalMarketMedia
	err = json.Unmarshal(resp, &body)
	if err != nil {
		return nil, err
	}
	return body.Data, nil
}

// GlobalMarketGraphOptions options for global market graph method
type GlobalMarketGraphOptions struct {
	Start int64
	End   int64
}

// GlobalMarketGraph get graph data points of global market
func GlobalMarketGraph(options *GlobalMarketGraphOptions) (*types.MarketGraph, error) {
	url := fmt.Sprintf("%s/%d/%d", globalMarketGraphURL, options.Start*1000, options.End*1000)
	resp, err := makeReq(url)
	if err != nil {
		return nil, err
	}
	var data *types.MarketGraph
	err = json.Unmarshal(resp, &data)
	if err != nil {
		return nil, err
	}
	return data, nil
}

// GlobalAltcoinMarketGraphOptions options for global altcoin market graph method
type GlobalAltcoinMarketGraphOptions struct {
	Start int64
	End   int64
}

// GlobalAltcoinMarketGraph gets graph data points of altcoin market
func GlobalAltcoinMarketGraph(options *GlobalAltcoinMarketGraphOptions) (*types.MarketGraph, error) {
	url := fmt.Sprintf("%s/%d/%d", altcoinMarketGraphURL, options.Start*1000, options.End*1000)
	resp, err := makeReq(url)
	if err != nil {
		return nil, err
	}
	var data *types.MarketGraph
	err = json.Unmarshal(resp, &data)
	if err != nil {
		return nil, err
	}
	return data, nil
}

// MarketsOptions options for markets method
type MarketsOptions struct {
	Symbol string
}

// Markets get market data for a cryptocurrency
func Markets(options *MarketsOptions) ([]*types.Market, error) {
	slug, err := CoinSlug(options.Symbol)
	if err != nil {
		return nil, err
	}
	url := fmt.Sprintf("%s/currencies/%s/#markets", siteURL, slug)
	var markets []*types.Market
	response, err := soup.Get(url)
	if err != nil {
		return nil, err
	}
	rows := soup.HTMLParse(response).Find("table", "id", "markets-table").Find("tbody").FindAll("tr")
	for _, row := range rows {
		var data []string
		for _, column := range row.FindAll("td") {
			attrs := column.Attrs()
			if attrs["data-sort"] != "" {
				data = append(data, attrs["data-sort"])
			} else {
				data = append(data, column.Text())
			}
		}
		markets = append(markets, &types.Market{
			Rank:          toInt(data[0]),
			Exchange:      data[1],
			Pair:          data[2],
			VolumeUSD:     toFloat(data[3]),
			Price:         toFloat(data[4]),
			VolumePercent: toFloat(data[5]),
			Updated:       data[6],
		})
	}
	return markets, nil
}

// PriceOptions options for price method
type PriceOptions struct {
	Symbol  string
	Convert string
}

// Price gets price of a cryptocurrency
func Price(options *PriceOptions) (float64, error) {
<<<<<<< HEAD
	coins, _, err := Tickers(&TickersOptions{
=======
	coin, err := Ticker(&TickerOptions{
>>>>>>> 4765d040
		Convert: options.Convert,
		Symbol: options.Symbol,
	})
	if err != nil {
		return 0, err
	}

	if coin == nil {
		return 0, errors.New("coin not found")
	}
	return coin.Quotes[options.Convert].Price, nil
}

// CoinID gets the ID for the cryptocurrency
func CoinID(symbol string) (int, error) {
	symbol = strings.ToUpper(strings.TrimSpace(symbol))
<<<<<<< HEAD
	coins, _, err := Tickers(&TickersOptions{})
=======
	listings, err := Listings()
>>>>>>> 4765d040
	if err != nil {
		return 0, err
	}

	for _, l := range listings {
		if l.Symbol == symbol {
			return l.ID, nil
		}
	}
	//returns error as default
	return 0, errors.New("coin not found")
}

// CoinSlug gets the slug for the cryptocurrency
func CoinSlug(symbol string) (string, error) {
	symbol = strings.ToUpper(strings.TrimSpace(symbol))
<<<<<<< HEAD
	coins, _, err := Tickers(&TickersOptions{})
=======
	coin, err := Ticker(&TickerOptions{
		Symbol: symbol,
	})
>>>>>>> 4765d040
	if err != nil {
		return "", err
	}

	if coin == nil {
		return "", errors.New("coin not found")
	}
	return coin.Slug, nil
}

// toInt helper for parsing strings to int
func toInt(rawInt string) int {
	parsed, _ := strconv.Atoi(strings.Replace(strings.Replace(rawInt, "$", "", -1), ",", "", -1))
	return parsed
}

// toFloat helper for parsing strings to float
func toFloat(rawFloat string) float64 {
	parsed, _ := strconv.ParseFloat(strings.Replace(strings.Replace(strings.Replace(rawFloat, "$", "", -1), ",", "", -1), "%", "", -1), 64)
	return parsed
}

// doReq HTTP client
func doReq(req *http.Request) ([]byte, error) {
	client := &http.Client{}
	resp, err := client.Do(req)
	if err != nil {
		return nil, err
	}
	defer resp.Body.Close()
	body, err := ioutil.ReadAll(resp.Body)
	if err != nil {
		return nil, err
	}
	if 200 != resp.StatusCode {
		return nil, fmt.Errorf("%s", body)
	}

	return body, nil
}

// makeReq HTTP request helper
func makeReq(url string) ([]byte, error) {
	req, err := http.NewRequest("GET", url, nil)
	if err != nil {
		return nil, err
	}
	resp, err := doReq(req)
	if err != nil {
		return nil, err
	}

	return resp, err
}<|MERGE_RESOLUTION|>--- conflicted
+++ resolved
@@ -73,11 +73,7 @@
 }
 
 // Tickers gets ticker information on coins
-<<<<<<< HEAD
-func Tickers(options *TickersOptions) (map[string]*types.Ticker, int, error) {
-=======
 func Tickers(options *TickersOptions) ([]*types.Ticker, error) {
->>>>>>> 4765d040
 	var params []string
 	if options.Start >= 0 {
 		params = append(params, fmt.Sprintf("start=%v", options.Start))
@@ -100,18 +96,16 @@
 	for _, v := range data {
 		tickers = append(tickers, v)
 	}
-<<<<<<< HEAD
+
 	if body.Metadata.Error != "" {
-		err = errors.New(body.Metadata.Error)
-	}
-	return tickers, body.Metadata.NumCryptoCurrencies, err
-=======
+	  return nil, errors.New(body.Metadata.Error)
+	}
+
 	sort.Slice(tickers, func(i, j int) bool {
 		return tickers[i].Rank < tickers[j].Rank
 	})
 
 	return tickers, nil
->>>>>>> 4765d040
 }
 
 // TickerOptions options for ticker method
@@ -290,11 +284,7 @@
 
 // Price gets price of a cryptocurrency
 func Price(options *PriceOptions) (float64, error) {
-<<<<<<< HEAD
-	coins, _, err := Tickers(&TickersOptions{
-=======
 	coin, err := Ticker(&TickerOptions{
->>>>>>> 4765d040
 		Convert: options.Convert,
 		Symbol: options.Symbol,
 	})
@@ -311,11 +301,7 @@
 // CoinID gets the ID for the cryptocurrency
 func CoinID(symbol string) (int, error) {
 	symbol = strings.ToUpper(strings.TrimSpace(symbol))
-<<<<<<< HEAD
-	coins, _, err := Tickers(&TickersOptions{})
-=======
 	listings, err := Listings()
->>>>>>> 4765d040
 	if err != nil {
 		return 0, err
 	}
@@ -332,13 +318,9 @@
 // CoinSlug gets the slug for the cryptocurrency
 func CoinSlug(symbol string) (string, error) {
 	symbol = strings.ToUpper(strings.TrimSpace(symbol))
-<<<<<<< HEAD
-	coins, _, err := Tickers(&TickersOptions{})
-=======
 	coin, err := Ticker(&TickerOptions{
 		Symbol: symbol,
 	})
->>>>>>> 4765d040
 	if err != nil {
 		return "", err
 	}
